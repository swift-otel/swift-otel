--- conflicted
+++ resolved
@@ -25,16 +25,10 @@
   with instrumentation middleware, exporting telemetry over OTLP/HTTP with TLS.
 - [hello-world-hummingbird-server-mtls](./hello-world-hummingbird-server-mtls) - HTTP server
   with instrumentation middleware, exporting telemetry over OTLP/HTTP with mTLS.
-<<<<<<< HEAD
-- TODO: Bootstrapping a subset of backends
-  with instrumentation middleware, with metrics and logging backends disabled.
 - [hello-world-hummingbird-server-logging-metadata-provider](./hello-world-hummingbird-server-logging-metadata-provider) - HTTP server
   with instrumentation middleware, using logging metadata provider with separate logging backend.
-=======
 - [hello-world-hummingbird-server-only-traces](./hello-world-hummingbird-server-only-traces) - HTTP server
   with instrumentation middleware, with metrics and logging backends disabled.
-- TODO: Using logging metadata provider
->>>>>>> 5f60cc14
 
 ## Pruning dependencies with traits
 
