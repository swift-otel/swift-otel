--- conflicted
+++ resolved
@@ -32,13 +32,7 @@
 
 ## Integrations
 
-<<<<<<< HEAD
 - [hello-world-vapor-server-otlp-http-protobuf](./hello-world-vapor-server-otlp-http-protobuf) - HTTP server
   with instrumentation middleware, exporting telemetry over OTLP/HTTP+Protobuf.
-=======
 - [hello-world-grafana-lgtm](./hello-world-grafana-lgtm) - HTTP server with instrumentation middleware,
-  exporting telemetry over OTLP/gRPC, sending all three signals to a local deployment of Grafana LGTM.
-
-- TODO: Vapor example
->>>>>>> 67f4b44a
-- TODO: Grafana example+  exporting telemetry over OTLP/gRPC, sending all three signals to a local deployment of Grafana LGTM.